--- conflicted
+++ resolved
@@ -31,7 +31,7 @@
     cursor: options.cursor || false,
     stream: options.stream || false,
     ssl: options.ssl || false,
-<<<<<<< HEAD
+    pingInterval: options.pingInterval || this._r._pingInterval,
     releaseFeed: options.releaseFeed || this._r._releaseFeed
   }
   this._log = options._log;
@@ -39,15 +39,7 @@
   //this._pool = new Dequeue(this.options.buffer+1);
   this._pool = new LinkedList();
   this._draining = null;
-=======
-    pingInterval: options.pingInterval || this._r._pingInterval
-  }
-  this._log = options._log;
-
-  this._pool = new Dequeue(this.options.buffer+1);
-  this._draining = false;
   this._drainingHandlers = null; // Store the resolve/reject methods once draining is called
->>>>>>> 7421553e
   this._localhostToDrain = 0; // number of connections to "localhost" to remove
   this._connectionToReplace = 0; // number of connections to "localhost" to remove
 
