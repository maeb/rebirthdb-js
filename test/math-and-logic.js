--- conflicted
+++ resolved
@@ -767,14 +767,13 @@
         done(e);
     }
 })
-<<<<<<< HEAD
 It("`random` should work", function* (done) {
     try {
         var result = yield r.random().run();
         assert((result > 0) && (result < 1));
 
         result = yield r.random(10).run();
-        assert((result > 0) && (result < 10));
+        assert((result >= 0) && (result < 10));
         assert.equal(Math.floor(result), result);
 
         result = yield r.random(5, 10).run();
@@ -788,52 +787,10 @@
         result = yield r.random(5, {float: true}).run();
         assert((result < 5) && (result > 0));
         assert.notEqual(Math.floor(result), result); // that's "almost" safe
-=======
-It("`not` should throw if called with an argument", function* (done) {
-    try {
-        result = yield r.expr(true).not(false).run();
-        done(new Error("Should have thrown an error"));
-    }
-    catch(e) {
-        if (e.message === "`not` takes 0 argument, 1 provided after:\nr.expr(true)") {
-            done();
-        }
-        else {
-            done(e);
-        }
-
-    }
-})
-
-It("`r.not` should work", function* (done) {
-    try {
-        result = yield r.not(true).run();
-        assert.equal(result, false);
-        result = yield r.not(false).run();
-        assert.equal(result, true);
->>>>>>> 8048c5e7
-
-        done();
-    }
-    catch(e) {
-        done(e);
-    }
-<<<<<<< HEAD
-})
-=======
-});
-It("`r.not` should throw if called without argument", function* (done) {
-    try{
-        r.not().run()
-        done(new Error("Should have thrown an error"));
-    }
-    catch(e) {
-        if (e.message === "`r.not` takes 1 argument, 0 provided.") {
-            done();
-        }
-        else {
-            done(e);
-        }
-    }
-});
->>>>>>> 8048c5e7
+
+        done();
+    }
+    catch(e) {
+        done(e);
+    }
+})