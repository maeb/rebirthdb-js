{
  "name": "rethinkdbdash",
  "version": "2.3.31",
  "description": "A Node.js driver for RethinkDB with promises and a connection pool",
  "main": "lib/index.js",
  "directories": {
    "test": "test"
  },
  "scripts": {
    "test": "mocha --check-leaks -t 20000",
    "browserify": "node browserify.js"
  },
  "repository": {
    "type": "git",
    "url": "git://github.com/neumino/rethinkdbdash"
  },
  "keywords": [
    "rethinkdb",
    "driver",
    "nodejs"
  ],
  "author": "Michel Tu <orphee@gmail.com> (http://justonepixel.com/)",
  "license": "MIT",
  "readmeFilename": "README.md",
  "bugs": {
    "url": "https://github.com/neumino/rethinkdbdash/issues"
  },
  "dependencies": {
    "bluebird": ">= 3.0.1",
<<<<<<< HEAD
    "luxon": "1.2.0"
=======
    "iterall": "^1.2.2"
>>>>>>> 3fe4fef2
  },
  "devDependencies": {
    "mocha": ">= 1.20.0",
    "dev-null": ">= 0.1.1"
  }
}<|MERGE_RESOLUTION|>--- conflicted
+++ resolved
@@ -27,11 +27,8 @@
   },
   "dependencies": {
     "bluebird": ">= 3.0.1",
-<<<<<<< HEAD
-    "luxon": "1.2.0"
-=======
+    "luxon": "1.2.0",
     "iterall": "^1.2.2"
->>>>>>> 3fe4fef2
   },
   "devDependencies": {
     "mocha": ">= 1.20.0",
